outs:
<<<<<<< HEAD
- md5: 1e8c6b6bb257f892eee77387ab727a10.dir
  size: 18882815
  nfiles: 1706
=======
- md5: 67a7bbc910f21d44a271f331ed73da01.dir
  size: 29552784
  nfiles: 2024
>>>>>>> bc83e9ab
  hash: md5
  path: logdata<|MERGE_RESOLUTION|>--- conflicted
+++ resolved
@@ -1,12 +1,6 @@
 outs:
-<<<<<<< HEAD
-- md5: 1e8c6b6bb257f892eee77387ab727a10.dir
-  size: 18882815
-  nfiles: 1706
-=======
 - md5: 67a7bbc910f21d44a271f331ed73da01.dir
   size: 29552784
   nfiles: 2024
->>>>>>> bc83e9ab
   hash: md5
   path: logdata